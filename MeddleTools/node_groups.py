--- conflicted
+++ resolved
@@ -846,13 +846,8 @@
     
     if shaderPackage == 'skin.shpk':
         output = (meddle_skin2, [FloatValueMapping(1.0, 'IS_FACE')])
-<<<<<<< HEAD
         if 'GetMaterialValue' in properties:
             if properties["GetMaterialValue"] == 'GetMaterialValueBody':
-=======
-        if 'CategorySkinType' in properties:
-            if properties["CategorySkinType"] == 'Body':
->>>>>>> 617f81a7
                 output = (meddle_skin2, [])
             elif properties["GetMaterialValue"] == 'GetMaterialValueFace':
                 output =  (meddle_skin2, [FloatValueMapping(1.0, 'IS_FACE')])
@@ -860,6 +855,14 @@
                 output = (meddle_skin2, [FloatValueMapping(1.0, 'IS_HROTHGAR')])
             elif properties["GetMaterialValue"] == 'GetMaterialValueFaceEmissive':
                 output = (meddle_skin2, [FloatValueMapping(1.0, 'IS_EMISSIVE')])
+        if 'CategorySkinType' in properties:
+            if properties["CategorySkinType"] == 'Body':
+                output = (meddle_skin2, [])
+            elif properties["CategorySkinType"] == 'Face':
+                output = (meddle_skin2, [FloatValueMapping(1.0, 'IS_FACE')])
+            elif properties["CategorySkinType"] == 'Hrothgar':
+                output = (meddle_skin2, [FloatValueMapping(1.0, 'IS_HROTHGAR')])
+                
                 
         return output
        
